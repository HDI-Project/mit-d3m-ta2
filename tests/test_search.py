import json
from collections import defaultdict
from datetime import timedelta
from unittest.mock import MagicMock, call, mock_open, patch

import numpy as np
import pytest
from d3m.metadata.base import Context
from d3m.metadata.pipeline import Pipeline

from ta2.search import PIPELINES_DIR, PipelineSearcher, to_dicts


def test_to_dicts():
    hyperparams = {
        # (block, hyperparameter): value
        ('block-1', 'param-1'): np.int_(1),                    # np.integer
        ('block-2', 'param-1'): np.float32(1.0),               # np.floating
        ('block-2', 'param-2'): np.arange(3, dtype=np.uint8),  # np.ndarray
        ('block-3', 'param-1'): np.bool_(True),                # np.bool_
        ('block-3', 'param-2'): 'None',                        # None
        ('block-3', 'param-3'): 1,
        ('block-4', 'param-1'): 1.0,
        ('block-4', 'param-2'): [1, 2, 3],
        ('block-4', 'param-3'): True,
        ('block-4', 'param-4'): None,
        ('block-5', 'param-4'): 'other value'
    }

    result = to_dicts(hyperparams)

    expected_hyperparams = defaultdict(dict)
    for (block, hyperparameter), value in hyperparams.items():
        expected_hyperparams[block][hyperparameter] = value

    expected_hyperparams['block-1']['param-1'] = 1
    expected_hyperparams['block-2']['param-1'] = 1.0
    expected_hyperparams['block-2']['param-2'] = [0, 1, 2]
    expected_hyperparams['block-3']['param-1'] = True
    expected_hyperparams['block-3']['param-2'] = None

    assert result == expected_hyperparams


@patch('ta2.search.os.makedirs')
def test_pipelinesearcher_defaults(makedirs_mock):
    instance = PipelineSearcher()

    expected_calls = [
        call('output/pipelines_ranked', exist_ok=True),
        call('output/pipelines_scored', exist_ok=True),
        call('output/pipelines_searched', exist_ok=True),
    ]
    assert makedirs_mock.call_args_list == expected_calls

    assert instance.input == 'input'
    assert instance.output == 'output'
    assert not instance.dump
    assert instance.ranked_dir == 'output/pipelines_ranked'
    assert instance.scored_dir == 'output/pipelines_scored'
    assert instance.searched_dir == 'output/pipelines_searched'
    assert isinstance(instance.data_pipeline, Pipeline)
    assert isinstance(instance.scoring_pipeline, Pipeline)


@patch('ta2.search.os.makedirs')
def test_pipelinesearcher(makedirs_mock):
    instance = PipelineSearcher(input_dir='new-input', output_dir='new-output', dump=True)

    expected_calls = [
        call('new-output/pipelines_ranked', exist_ok=True),
        call('new-output/pipelines_scored', exist_ok=True),
        call('new-output/pipelines_searched', exist_ok=True),
    ]
    assert makedirs_mock.call_args_list == expected_calls

    assert instance.input == 'new-input'
    assert instance.output == 'new-output'
    assert instance.dump
    assert instance.ranked_dir == 'new-output/pipelines_ranked'
    assert instance.scored_dir == 'new-output/pipelines_scored'
    assert instance.searched_dir == 'new-output/pipelines_searched'
    assert isinstance(instance.data_pipeline, Pipeline)
    assert isinstance(instance.scoring_pipeline, Pipeline)
    assert instance.datasets == {}


@pytest.mark.skip(reason="this needs to be fixed")
def test_pipelinesearcher_find_datasets(tmp_path):
    input_dir = tmp_path / 'test-input'
    input_dir.mkdir()

    content = {
        'about': {
            'datasetID': None
        }
    }

    num_datasets = 3
    for i in range(num_datasets):
        dataset_dir = input_dir / 'dataset-{}'.format(i)
        dataset_dir.mkdir()

        content['about']['datasetID'] = 'dataset-{}'.format(i)

        file = dataset_dir / 'datasetDoc.json'
        file.write_text(json.dumps(content))

    result = PipelineSearcher._find_datasets(input_dir)

    assert len(result) == num_datasets

    for i in range(num_datasets):
        dataset_id = 'dataset-{}'.format(i)

        assert dataset_id in result
        assert result[dataset_id] == 'file://{}/{}/datasetDoc.json'.format(input_dir, dataset_id)


@patch('ta2.search.Pipeline.from_yaml')
@patch('ta2.search.Pipeline.from_json')
def test_pipelinesearcher_load_pipeline(json_loader_mock, yaml_loader_mock):
    instance = PipelineSearcher()
    open_mock = mock_open(read_data='data')

    json_loader_mock.reset_mock()
    yaml_loader_mock.reset_mock()

    # yaml file
    with patch('ta2.search.open', open_mock) as _:
        instance._load_pipeline('test.yml')

    open_mock.assert_called_with('{}/test.yml'.format(PIPELINES_DIR), 'r')

    assert yaml_loader_mock.call_count == 1
    assert json_loader_mock.call_count == 0

    # json file
    with patch('ta2.search.open', open_mock) as _:
        instance._load_pipeline('test.json')

    open_mock.assert_called_with('{}/test.json'.format(PIPELINES_DIR), 'r')

    assert yaml_loader_mock.call_count == 1
    assert json_loader_mock.call_count == 1

    # without file extension
    with patch('ta2.search.open', open_mock) as _:
        instance._load_pipeline('test')

    open_mock.assert_called_with('{}/test.json'.format(PIPELINES_DIR), 'r')

    assert yaml_loader_mock.call_count == 1
    assert json_loader_mock.call_count == 2


def test_pipelinesearcher_get_template():
    instance = PipelineSearcher()

    # classification
    instance._get_template('single_table', 'classification')

    # regression
    instance._get_template('single_table', 'regression')

    # semisupervised classification
    instance._get_template('single_table', 'semisupervised_classification')

<<<<<<< HEAD
    # single table clustering
    instance._get_template('single_table', 'clustering')
=======
    # object detection
    instance._get_template('image', 'object_detection')
>>>>>>> e78d63f3


@patch('ta2.search.evaluate')
def test_pipelinesearcher_score_pipeline(evaluate_mock):
    instance = PipelineSearcher()
    expected_scores = [MagicMock(value=[1])]
    evaluate_mock.return_value = (expected_scores, expected_scores)

    # parameters
    dataset = {}
    problem = {'problem': {'performance_metrics': None}}
    pipeline_mock = MagicMock()
    metrics = {'test': 'metric'}
    random_seed = 0
    folds = 5
    stratified = False
    shuffle = False

    data_params = {
        'number_of_folds': json.dumps(folds),
        'stratified': json.dumps(stratified),
        'shuffle': json.dumps(shuffle),
    }

    # with custom metrics
    instance.score_pipeline(
        dataset, problem, pipeline_mock,
        metrics=metrics, random_seed=random_seed,
        folds=folds, stratified=stratified, shuffle=shuffle
    )

    evaluate_mock.assert_called_with(
        pipeline_mock,
        instance.data_pipeline,
        instance.scoring_pipeline,
        problem,
        [dataset],
        data_params,            # folds, stratified, shuffle
        metrics,                # custom metrics
        context=Context.TESTING,
        random_seed=random_seed,
        data_random_seed=random_seed,
        scoring_random_seed=random_seed,
        volumes_dir=instance.static
    )

    assert pipeline_mock.cv_scores == [score.value[0] for score in expected_scores]

    # with problem metrics

    instance.score_pipeline(
        dataset, problem, pipeline_mock,
        metrics=None, random_seed=random_seed,
        folds=folds, stratified=stratified, shuffle=shuffle
    )

    evaluate_mock.assert_called_with(
        pipeline_mock,
        instance.data_pipeline,
        instance.scoring_pipeline,
        problem,
        [dataset],
        data_params,                               # folds, stratified, shuffle
        problem['problem']['performance_metrics'],  # problem metrics
        context=Context.TESTING,
        random_seed=random_seed,
        data_random_seed=random_seed,
        scoring_random_seed=random_seed,
        volumes_dir=instance.static
    )

    assert pipeline_mock.cv_scores == [score.value[0] for score in expected_scores]


@patch('ta2.search.datetime')
def test_pipelinesearcher_check_stop(datetime_mock):
    datetime_mock.now = MagicMock(return_value=10)

    # no stop
    instance = PipelineSearcher()
    instance._stop = False       # normally, setted in `PipelineSearcher.setup_search`
    instance.timeout = None      # normally, setted in `PipelineSearcher.setup_search`

    assert instance.check_stop() is None

    # stop by `_stop` attribute
    instance._stop = True

    with pytest.raises(KeyboardInterrupt):
        instance.check_stop()

    # stop by `max_end_time`
    instance._stop = False
    instance.timeout = 10
    instance.max_end_time = 5

    with pytest.raises(KeyboardInterrupt):
        instance.check_stop()


def test_pipelinesearcher_stop():
    instance = PipelineSearcher()

    assert not hasattr(instance, '_stop')

    # setting _stop
    instance.stop()
    assert instance._stop


@patch('ta2.search.LOGGER.info')
def test_pipelinesearcher_setup_search(logger_mock):
    instance = PipelineSearcher()

    assert hasattr(instance, 'solutions')
    assert not hasattr(instance, '_stop')
    assert not hasattr(instance, 'done')
    assert not hasattr(instance, 'start_time')
    assert not hasattr(instance, 'timeout')
    assert not hasattr(instance, 'max_end_time')

    # without timeout
    instance.timeout = None
    instance.setup_search()

    assert instance.solutions == []
    assert instance._stop is False
    assert instance.done is False
    assert hasattr(instance, 'start_time')
    assert instance.timeout is None
    assert instance.max_end_time is None
    assert logger_mock.call_count == 1

    # with timeout
    instance.timeout = 0.5
    instance.setup_search()

    assert instance.timeout == 0.5
    assert instance.max_end_time == instance.start_time + timedelta(seconds=0.5)
    assert logger_mock.call_count == 2<|MERGE_RESOLUTION|>--- conflicted
+++ resolved
@@ -166,13 +166,10 @@
     # semisupervised classification
     instance._get_template('single_table', 'semisupervised_classification')
 
-<<<<<<< HEAD
     # single table clustering
     instance._get_template('single_table', 'clustering')
-=======
     # object detection
     instance._get_template('image', 'object_detection')
->>>>>>> e78d63f3
 
 
 @patch('ta2.search.evaluate')
