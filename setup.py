#!/usr/bin/env python
# -*- coding: utf-8 -*-

from setuptools import setup, find_packages


install_requires = [
    'd3m==2019.6.7',
    'baytune==0.2.4',
    'tabulate>=0.8.3,<0.9',
<<<<<<< HEAD
    'pandas==0.23.4',
    'numpy==1.15.4',
    'scikit-learn[alldeps]==0.20.2',
=======
    'numpy==1.15.4',
    'scikit-learn[alldeps]==0.20.3',
>>>>>>> 3721bfea
]


setup_requires = [
    'pytest-runner>=2.11.1',
]


tests_require = [
    'pytest>=3.4.2',
    'pytest-cov>=2.6.0',
]


development_requires = [
    # general
    'bumpversion>=0.5.3',
    'pip>=9.0.1',
    'watchdog>=0.8.3',

    # docs
    'm2r>=0.2.0',
    'Sphinx>=1.7.1',
    'sphinx_rtd_theme>=0.2.4',

    # style check
    'flake8>=3.7.7',
    'isort>=4.3.4',

    # fix style issues
    'autoflake>=1.2',
    'autopep8>=1.4.3',

    # distribute on PyPI
    'twine>=1.10.0',
    'wheel>=0.30.0',

    # Advanced testing
    'tox>=2.9.1',
    'coverage>=4.5.1',
]


setup(
    author="MIT Data To AI Lab",
    author_email='dailabmit@gmail.com',
    classifiers=[
        'Development Status :: 2 - Pre-Alpha',
        'Intended Audience :: Developers',
        'License :: OSI Approved :: MIT License',
        'Natural Language :: English',
        'Programming Language :: Python :: 3',
        'Programming Language :: Python :: 3.6',
    ],
    description='MIT-Featuretools TA2 submission for the D3M program.',
    entry_points={
        'console_scripts': [
            'ta2=ta2.__main__:ta2',
            'ta3=ta2.__main__:ta3',
        ]
    },
    extras_require={
        'test': tests_require,
        'dev': development_requires + tests_require,
    },
    include_package_data=True,
    install_requires=install_requires,
    keywords='mit-d3m-ta2 ta2 d3m machine learning automl ml',
    license="MIT license",
    name='mit-d3m-ta2',
    packages=find_packages(include=['ta2', 'ta2.*']),
    python_requires='>=3.6, <3.7',
    setup_requires=setup_requires,
    test_suite='tests',
    tests_require=tests_require,
    url='https://github.com/HDI-Project/mit-d3m-ta2',
    version='0.1.0-dev',
    zip_safe=False,
)<|MERGE_RESOLUTION|>--- conflicted
+++ resolved
@@ -8,14 +8,8 @@
     'd3m==2019.6.7',
     'baytune==0.2.4',
     'tabulate>=0.8.3,<0.9',
-<<<<<<< HEAD
-    'pandas==0.23.4',
-    'numpy==1.15.4',
-    'scikit-learn[alldeps]==0.20.2',
-=======
     'numpy==1.15.4',
     'scikit-learn[alldeps]==0.20.3',
->>>>>>> 3721bfea
 ]
 
 
