--- conflicted
+++ resolved
@@ -14,17 +14,9 @@
     'd3m==2020.1.9',
     'datamart-rest==0.2.3',
     'gitdb2>=2,<3.0.2',
-<<<<<<< HEAD
-    'jupyter>=1.0.0',
-    # 'numpy==1.17.3',
-    # 'scikit-learn[alldeps]==0.21.3',
-    # 'Cython==0.29.7',
-    # 'PyYAML==5.1.2',
-=======
     'jupyter>=1.0.0,<2',
     'requests<=2.22.0,>=2.19.1',   # to fix conflicts
     d3m_dependency('ta3ta2-api', '1214abaac7cccd3f578e9589509b279bd820a758'),
->>>>>>> 59b791a4
 ]
 
 
